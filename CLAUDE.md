# CLAUDE.md

This file provides guidance to Claude Code (claude.ai/code) when working with code in this repository.

## Project Overview

MCPProxy is a Go-based desktop application that acts as a smart proxy for AI agents using the Model Context Protocol (MCP). It provides intelligent tool discovery, massive token savings, and built-in security quarantine against malicious MCP servers.

## Architecture: Core + Tray Split

**Current Architecture** (Next Branch):
- **Core Server** (`mcpproxy`): Headless HTTP API server with MCP proxy functionality
- **Tray Application** (`mcpproxy-tray`): Standalone GUI application that manages the core server

**Key Benefits**:
- **Auto-start**: Tray automatically starts core server if not running
- **Port conflict resolution**: Built-in detection and handling
- **Independent operation**: Core can run without tray (headless mode)
- **Real-time sync**: Tray updates via SSE connection to core API

## Development Commands

### Build
```bash
# Build for current platform
go build -o mcpproxy ./cmd/mcpproxy

# Cross-platform build script (builds for multiple architectures)
./scripts/build.sh

# Quick local build
scripts/build.sh

#Build frontend and backend
make build
```

### Prerelease Builds

**MCPProxy supports automated prerelease builds from the `next` branch with signed and notarized macOS installers.**

#### Branch Strategy
- **`main` branch**: Stable releases (hotfixes and production builds)
- **`next` branch**: Prerelease builds with latest features

#### Downloading Prerelease Builds

**Option 1: GitHub Web Interface**
1. Go to [GitHub Actions](https://github.com/smart-mcp-proxy/mcpproxy-go/actions)
2. Click on the latest successful "Prerelease" workflow run
3. Scroll to **Artifacts** section
4. Download:
   - `dmg-darwin-arm64` (Apple Silicon Macs)
   - `dmg-darwin-amd64` (Intel Macs)
   - `versioned-linux-amd64`, `versioned-windows-amd64`, etc. (other platforms)

**Option 2: Command Line**
```bash
# List recent prerelease runs
gh run list --workflow="Prerelease" --limit 5

# Download specific artifacts from a run
gh run download <RUN_ID> --name dmg-darwin-arm64    # Apple Silicon
gh run download <RUN_ID> --name dmg-darwin-amd64    # Intel Mac
gh run download <RUN_ID> --name versioned-linux-amd64  # Linux
```

<<<<<<< HEAD
### Icon Generation
```bash
# Generate all icon files (PNG for macOS/Linux, ICO for Windows)
# Requires: inkscape, imagemagick (convert), python3 with Pillow
./scripts/logo-convert.sh

# Generate Windows ICO file only (requires Python 3 with Pillow)
python3 scripts/create-ico.py

# Install Pillow if needed
pip install --break-system-packages Pillow
# or
python3 -m pip install --break-system-packages Pillow
```

**Note**: The Windows tray icon uses `.ico` format for better compatibility with the Windows system tray. The macOS/Linux versions use `.png` format. If you modify the logo, regenerate all icon files using the script above.
=======
#### Prerelease Versioning
- Format: `{last_git_tag}-next.{commit_hash}`
- Example: `v0.8.4-next.5b63e2d`
- Version embedded in both `mcpproxy` and `mcpproxy-tray` binaries

#### Security Features
- **macOS DMG installers**: Signed with Apple Developer ID and notarized
- **Code signing**: All macOS binaries are signed for Gatekeeper compatibility
- **Automatic quarantine protection**: New servers are quarantined by default

#### GitHub Workflows
- **Prerelease workflow**: Triggered on `next` branch pushes
- **Release workflow**: Triggered on `main` branch tags
- **Unit Tests**: Run on all branches with comprehensive test coverage
- **Frontend CI**: Validates web UI components and build process
>>>>>>> 257b82be

### Testing

**IMPORTANT: Always run tests before committing changes!**

```bash
# Quick API E2E test (required before commits)
./scripts/test-api-e2e.sh

# Full test suite (recommended before major commits)
./scripts/run-all-tests.sh

# Run unit tests
go test ./internal/... -v

# Run unit tests with race detection
go test -race ./internal/... -v

# Run original E2E tests (internal mocks)
./scripts/run-e2e-tests.sh

# Run binary E2E tests (with built mcpproxy)
go test ./internal/server -run TestBinary -v

# Run MCP protocol E2E tests
go test ./internal/server -run TestMCP -v

# Run specific test package
go test ./internal/server -v

# Run tests with coverage
go test -coverprofile=coverage.out ./internal/...
go tool cover -html=coverage.out
```

#### E2E Test Requirements

The E2E tests use `@modelcontextprotocol/server-everything` which provides:
- **Echo tools** for testing basic functionality
- **Math operations** for complex calculations
- **String manipulation** for text processing
- **File operations** (sandboxed)
- **Error simulation** for error handling tests

**Prerequisites for E2E tests:**
- Node.js and npm installed (for everything server)
- `jq` installed for JSON parsing
- Built mcpproxy binary: `go build -o mcpproxy ./cmd/mcpproxy`

**Test failure investigation:**
- Check `/tmp/mcpproxy_e2e.log` for server logs
- Verify everything server is connecting: look for "Everything server is connected!"
- Ensure no port conflicts on 8081

### Linting
```bash
# Run linter (requires golangci-lint v1.59.1+)
./scripts/run-linter.sh

# Or directly
golangci-lint run ./...
```

### Running the Application

#### Core + Tray Architecture (Current)

MCPProxy is split into two separate applications:

1. **Core Server** (`mcpproxy`): Headless API server
2. **Tray Application** (`mcpproxy-tray`): GUI management interface

```bash
# Build both applications
CGO_ENABLED=0 go build -o mcpproxy ./cmd/mcpproxy          # Core server
GOOS=darwin CGO_ENABLED=1 go build -o mcpproxy-tray ./cmd/mcpproxy-tray  # Tray app

# Start core server (required) - binds to localhost by default for security
./mcpproxy serve

# Start core server on all interfaces (CAUTION: Network exposure)
./mcpproxy serve --listen :8080

# Start with custom API key
./mcpproxy serve --api-key="your-secret-key"

# Start tray application (optional, connects to core via API with auto-generated API key)
./mcpproxy-tray

# Custom configuration
./mcpproxy serve --config=/path/to/config.json

# Debug mode with trace logging
./mcpproxy serve --log-level=debug

# Debug specific server tools
./mcpproxy tools list --server=github-server --log-level=trace
```

#### Tray Application Features
- **Auto-starts core server** if not running
- **Port conflict resolution** built-in
- **Real-time updates** via SSE connection to core API
- **Cross-platform** system tray integration
- **Server management** via GUI menus

#### Tray Application Architecture (Refactored)

The tray application uses a robust state machine architecture for reliable core management:

**State Machine States**:
- `StateInitializing` → `StateLaunchingCore` → `StateWaitingForCore` → `StateConnectingAPI` → `StateConnected`
- Error states: `StateCoreErrorPortConflict`, `StateCoreErrorDBLocked`, `StateCoreErrorGeneral`, `StateCoreErrorConfig`
- Recovery states: `StateReconnecting`, `StateFailed`, `StateShuttingDown`

**Key Components**:
- **Process Monitor** (`cmd/mcpproxy-tray/internal/monitor/process.go`): Monitors core subprocess lifecycle
- **Health Monitor** (`cmd/mcpproxy-tray/internal/monitor/health.go`): Performs HTTP health checks on core API
- **State Machine** (`cmd/mcpproxy-tray/internal/state/machine.go`): Manages state transitions and retry logic

**Error Classification**:
Core process exit codes are mapped to specific state machine events:
- Exit code 2 (port conflict) → `EventPortConflict`
- Exit code 3 (database locked) → `EventDBLocked`
- Exit code 4 (config error) → `EventConfigError`
- Other errors → `EventGeneralError`

**Development Environment Variables**:
- `MCPPROXY_TRAY_SKIP_CORE=1` - Skip core launch (for development)
- `MCPPROXY_CORE_URL=http://localhost:8085` - Custom core URL
- `MCPPROXY_TRAY_PORT=8090` - Custom tray port

## Architecture Overview

### Core Components

- **`cmd/mcpproxy/`** - Main CLI application entry point
  - `main.go` - Cobra CLI setup and command routing
  - `tools_cmd.go` - Tools debugging commands
  - `call_cmd.go` - Tool execution commands
  - `tray_gui.go`/`tray_stub.go` - System tray interface (build-tagged)

- **`internal/runtime/`** - Core runtime lifecycle management (Phase 1-3 refactoring)
  - `runtime.go` - Non-HTTP lifecycle, configuration, and state management
  - `event_bus.go` - Event system for real-time updates and SSE integration
  - `lifecycle.go` - Background initialization, connection management, and tool indexing
  - `events.go` - Event type definitions and payload structures

- **`internal/server/`** - HTTP server and MCP proxy implementation
  - `server.go` - HTTP server management and delegation to runtime
  - `mcp.go` - MCP protocol implementation and tool routing

- **`internal/httpapi/`** - REST API endpoints with chi router
  - `server.go` - `/api/v1` endpoints, SSE events, and server controls

- **`internal/upstream/`** - Modular client architecture (3-layer design)
  - `core/` - Basic MCP client (stateless, transport-agnostic)
  - `managed/` - Production client (state management, retry logic)
  - `cli/` - Debug client (enhanced logging, single operations)

- **`internal/config/`** - Configuration management
  - `config.go` - Configuration structures and validation
  - `loader.go` - File loading and environment variable handling

- **`internal/index/`** - Full-text search using Bleve
  - BM25 search index for tool discovery
  - Automatic tool indexing and updates

- **`internal/storage/`** - BBolt database for persistence
  - Tool statistics and metadata
  - Server configurations and quarantine status

- **`internal/cache/`** - Response caching layer
- **`cmd/mcpproxy-tray/`** - Standalone system tray application (separate binary)
  - `main.go` - Core process launcher with state machine integration
  - `internal/state/` - State machine for core lifecycle management
  - `internal/monitor/` - Process and health monitoring systems
  - `internal/api/` - Enhanced API client with exponential backoff
- **`internal/logs/`** - Structured logging with per-server log files

### Key Features

1. **Tool Discovery** - BM25 search across all upstream MCP server tools
2. **Security Quarantine** - Automatic quarantine of new servers to prevent Tool Poisoning Attacks
3. **Docker Security Isolation** - Run stdio MCP servers in isolated Docker containers for enhanced security
4. **OAuth 2.1 Support** - RFC 8252 compliant OAuth with PKCE for secure authentication
5. **System Tray UI** - Native cross-platform tray interface for server management
6. **Per-Server Logging** - Individual log files for each upstream server
7. **Real-time Event System** - Event bus with SSE integration for live updates (Phase 3 refactoring)
8. **Hot Configuration Reload** - Real-time config changes with event notifications

## Configuration

### Default Locations
- **Config**: `~/.mcpproxy/mcp_config.json`
- **Data**: `~/.mcpproxy/config.db` (BBolt database)
- **Index**: `~/.mcpproxy/index.bleve/` (search index)
- **Logs**: `~/.mcpproxy/logs/` (main.log + per-server logs)

### Example Configuration
```json
{
  "listen": "127.0.0.1:8080",
  "data_dir": "~/.mcpproxy",
  "api_key": "your-secret-api-key-here",
  "enable_web_ui": true,
  "top_k": 5,
  "tools_limit": 15,
  "tool_response_limit": 20000,
  "docker_isolation": {
    "enabled": true,
    "memory_limit": "512m",
    "cpu_limit": "1.0",
    "timeout": "60s",
    "default_images": {
      "python": "python:3.11",
      "uvx": "python:3.11",
      "node": "node:20",
      "npx": "node:20"
    }
  },
  "mcpServers": [
    {
      "name": "github-server",
      "url": "https://api.github.com/mcp",
      "protocol": "http",
      "enabled": true,
      "quarantined": false
    },
    {
      "name": "python-mcp-server",
      "command": "uvx",
      "args": ["some-python-package"],
      "protocol": "stdio",
      "env": {
        "API_KEY": "your-api-key"
      },
      "enabled": true,
      "quarantined": false
    },
    {
      "name": "ast-grep-project-a",
      "command": "npx",
      "args": ["ast-grep-mcp"],
      "working_dir": "/home/user/projects/project-a",
      "protocol": "stdio",
      "enabled": true,
      "quarantined": false
    },
    {
      "name": "filesystem-work",
      "command": "npx",
      "args": ["@modelcontextprotocol/server-filesystem"],
      "working_dir": "/home/user/work/company-repo",
      "protocol": "stdio",
      "enabled": true,
      "quarantined": false
    }
  ]
}
```

### Environment Variables

MCPProxy supports several environment variables for configuration and security:

**Security Configuration**:
- `MCPPROXY_LISTEN` - Override network binding (e.g., `127.0.0.1:8080`, `:8080`)
- `MCPPROXY_API_KEY` - Set API key for REST API authentication

**Debugging**:
- `MCPPROXY_DEBUG` - Enable debug mode
- `MCPPROXY_DISABLE_OAUTH` - Disable OAuth for testing
- `HEADLESS` - Run in headless mode (no browser launching)

**Tray-Core Communication**:
- `MCPPROXY_API_KEY` - Shared API key for tray-core authentication (auto-generated if not set)
- `MCPPROXY_TLS_ENABLED` - Enable TLS/HTTPS for both tray and core (automatically passed through)
- `MCPPROXY_TRAY_SKIP_CORE` - Skip core launch in tray app (for development)
- `MCPPROXY_CORE_URL` - Custom core URL for tray to connect to

**Examples**:
```bash
# Start with custom network binding
export MCPPROXY_LISTEN=":8080"
./mcpproxy serve

# Start with custom API key
export MCPPROXY_API_KEY="my-secret-key"
./mcpproxy serve

# Disable authentication for testing
export MCPPROXY_API_KEY=""
./mcpproxy serve

# Run in headless mode
export HEADLESS=true
./mcpproxy serve
```

### Working Directory Configuration

The `working_dir` field allows you to specify the working directory for stdio MCP servers, solving the common problem where file-based servers operate on mcpproxy's directory instead of your project directories.

#### Use Cases
- **File-based MCP servers**: `ast-grep-mcp`, `filesystem-mcp`, `git-mcp`
- **Project isolation**: Separate work and personal project contexts
- **Multiple instances**: Same MCP server type for different projects

#### Configuration Examples

**Project-specific servers**:
```json
{
  "mcpServers": [
    {
      "name": "ast-grep-project-a",
      "command": "npx",
      "args": ["ast-grep-mcp"],
      "working_dir": "/home/user/projects/project-a",
      "enabled": true
    },
    {
      "name": "ast-grep-work-repo",
      "command": "npx", 
      "args": ["ast-grep-mcp"],
      "working_dir": "/home/user/work/company-repo",
      "enabled": true
    }
  ]
}
```

**Management via Tool Calls**:
```bash
# Add server with working directory
mcpproxy call tool --tool-name=upstream_servers \
  --json_args='{"operation":"add","name":"git-myproject","command":"npx","args_json":"[\"@modelcontextprotocol/server-git\"]","working_dir":"/home/user/projects/myproject","enabled":true}'

# Update working directory for existing server
mcpproxy call tool --tool-name=upstream_servers \
  --json_args='{"operation":"update","name":"git-myproject","working_dir":"/home/user/projects/myproject-v2"}'

# Add server via patch operation
mcpproxy call tool --tool-name=upstream_servers \
  --json_args='{"operation":"patch","name":"existing-server","patch_json":"{\"working_dir\":\"/new/project/path\"}"}'
```

#### Error Handling
If a specified `working_dir` doesn't exist:
- Server startup will fail with detailed error message
- Error logged to both main log and server-specific log  
- Server remains disabled until directory issue is resolved

#### Backwards Compatibility
- Empty or unspecified `working_dir` uses current directory (existing behavior)
- All existing configurations continue to work unchanged

#### Docker Integration
Working directories are compatible with Docker isolation. When both are configured:
- `working_dir` affects the host-side directory context
- `isolation.working_dir` affects the container's internal working directory

## MCP Protocol Implementation

### Built-in Tools
- **`retrieve_tools`** - BM25 keyword search across all upstream tools
- **`call_tool`** - Proxy tool calls to upstream servers
- **`upstream_servers`** - CRUD operations for server management
- **`tools_stat`** - Usage statistics and analytics

### Tool Name Format
- Format: `<serverName>:<originalToolName>` (e.g., `github:create_issue`)
- Tools are automatically prefixed with server names to prevent conflicts

### HTTP API Endpoints

The HTTP API provides REST endpoints for server management and monitoring:

**Base Path**: `/api/v1` (legacy `/api` routes removed in Phase 4)

**Core Endpoints**:
- `GET /api/v1/status` - Server status and statistics
- `GET /api/v1/servers` - List all upstream servers with connection status
- `POST /api/v1/servers/{name}/enable` - Enable/disable server
- `POST /api/v1/servers/{name}/quarantine` - Quarantine/unquarantine server
- `GET /api/v1/tools` - Search tools across all servers
- `GET /api/v1/servers/{name}/tools` - List tools for specific server

**Real-time Updates**:
- `GET /events` - Server-Sent Events (SSE) stream for live updates
- Streams both status changes and runtime events (`servers.changed`, `config.reloaded`)
- Used by web UI and tray for real-time synchronization

**API Authentication Examples**:
```bash
# Using X-API-Key header (recommended for curl)
curl -H "X-API-Key: your-api-key" http://127.0.0.1:8080/api/v1/servers

# Using query parameter (for browser/SSE)
curl "http://127.0.0.1:8080/api/v1/servers?apikey=your-api-key"

# SSE with API key
curl "http://127.0.0.1:8080/events?apikey=your-api-key"

# Open Web UI with API key (tray app does this automatically)
open "http://127.0.0.1:8080/ui/?apikey=your-api-key"
```

**Security Notes**:
- **MCP endpoints (`/mcp`, `/mcp/`)** remain **unprotected** for client compatibility
- **REST API** requires authentication when API key is configured
- **Empty API key** disables authentication (useful for testing)

## Security Model

### Network Security
- **Localhost-only binding by default**: Core server binds to `127.0.0.1:8080` by default to prevent network exposure
- **Override options**: Can be changed via `--listen` flag, `MCPPROXY_LISTEN` environment variable, or config file
- **API key authentication**: REST API endpoints protected with optional API key authentication
- **MCP endpoints open**: MCP protocol endpoints (`/mcp`, `/mcp/`) remain unprotected for client compatibility

### API Key Authentication
- **Automatic generation**: API key generated if not provided and logged for easy access
- **Multiple authentication methods**: Supports `X-API-Key` header and `?apikey=` query parameter
- **Tray integration**: Tray app automatically generates and manages API keys for core communication
- **Configuration options**: Set via `--api-key` flag, `MCPPROXY_API_KEY` environment variable, or config file
- **Optional protection**: Empty API key disables authentication (useful for testing)
- **Protected endpoints**: `/api/v1/*` and `/events` (SSE) require authentication when enabled

#### Tray-Core API Key Coordination
The tray application ensures secure communication with the core process through coordinated API key management:

1. **Environment Variable Priority**: If `MCPPROXY_API_KEY` is set, both tray and core use the same key
2. **Auto-Generation**: If no API key is provided, tray generates one and passes it to core via environment
3. **Core Process Environment**: Tray always passes `MCPPROXY_API_KEY` to the core process it launches
4. **TLS Configuration**: When `MCPPROXY_TLS_ENABLED=true`, it's automatically passed to the core process

This prevents the "API key auto-generated for security" mismatch that would prevent tray-core communication.

### Quarantine System
- **All new servers** added via LLM tools are automatically quarantined
- **Quarantined servers** cannot execute tools until manually approved
- **Tool calls** to quarantined servers return security analysis instead of executing
- **Approval** requires manual action via system tray or config file editing

### Tool Poisoning Attack (TPA) Protection
- Automatic detection of malicious tool descriptions
- Security analysis with comprehensive checklists
- Protection against hidden instructions and data exfiltration attempts

### Core Process Exit Codes

The core mcpproxy process uses specific exit codes to communicate failure reasons to the tray application:

**Exit Codes** (`cmd/mcpproxy/exit_codes.go`):
- `0` - Success (normal termination)
- `1` - General error (default for unclassified errors)
- `2` - Port conflict (listen address already in use)
- `3` - Database locked (another mcpproxy instance running)
- `4` - Configuration error (invalid config file)
- `5` - Permission error (insufficient file/port access)

**Tray Integration**:
The tray application's process monitor (`cmd/mcpproxy-tray/internal/monitor/process.go`) maps these exit codes to state machine events, enabling intelligent retry strategies and user-friendly error reporting.

## Debugging Guide

### Log Locations and Analysis

#### Log File Structure
- **Main log**: `~/Library/Logs/mcpproxy/main.log` (macOS) or `~/.mcpproxy/logs/main.log` (Linux/Windows)
- **Per-server logs**: `~/Library/Logs/mcpproxy/server-{name}.log`
- **Archived logs**: Compressed with timestamps (e.g., `main-2025-09-02T10-17-31.851.log.gz`)

#### Essential Grep Commands
```bash
# Monitor real-time logs
tail -f ~/Library/Logs/mcpproxy/main.log

# Filter for specific issues
tail -f ~/Library/Logs/mcpproxy/main.log | grep -E "(ERROR|WARN|oauth|OAuth|tool|Tool)"

# Debug specific server
tail -f ~/Library/Logs/mcpproxy/server-Sentry.log

# Search for authentication issues
grep -E "(auth|Auth|token|Token|401|invalid_token)" ~/Library/Logs/mcpproxy/main.log

# Find tool indexing problems
grep -E "(index|Index|tool.*list|list.*tool)" ~/Library/Logs/mcpproxy/main.log

# Check OAuth flow details
grep -E "(OAuth|oauth|browser|callback|authorization)" ~/Library/Logs/mcpproxy/main.log
```

### OAuth Debugging

#### Manual Authentication Testing
```bash
# Test OAuth flow for specific server
mcpproxy auth login --server=Sentry --log-level=debug

# Check current authentication status
mcpproxy auth status

# Force re-authentication
mcpproxy auth login --server=Sentry --force
```



### Server Management Commands

#### Upstream Server Operations
```bash
# List all upstream servers with status
mcpproxy upstream list

# Add new server
mcpproxy upstream add --name="new-server" --url="https://api.example.com/mcp"

# Remove server
mcpproxy upstream remove --name="old-server"

# Enable/disable server
mcpproxy upstream update --name="test-server" --enabled=false
```

### Performance and Resource Debugging

#### Docker Isolation Monitoring
```bash
# Check Docker container status
docker ps | grep mcpproxy

# Monitor container resource usage
docker stats $(docker ps -q --filter "name=mcpproxy")

# Debug isolation setup
grep -E "(Docker|docker|isolation|container)" ~/Library/Logs/mcpproxy/main.log
```

#### Connection and Retry Analysis
```bash
# Monitor connection attempts and retries
grep -E "(retry|Retry|connection.*attempt|backoff)" ~/Library/Logs/mcpproxy/main.log

# Check connection state transitions
grep -E "(state.*transition|Connecting|Ready|Error)" ~/Library/Logs/mcpproxy/main.log
```

### Running with Debug Mode

#### Start mcpproxy with Enhanced Debugging
```bash
# Kill existing daemon
pkill mcpproxy

# Start with debug logging
go build && ./mcpproxy serve --log-level=debug

# Start with trace-level logging (very verbose)
./mcpproxy serve --log-level=trace

# Debug specific operations
./mcpproxy tools list --server=github-server --log-level=trace
```


## Development Guidelines

### File Organization
- Use the existing modular architecture with clear separation of concerns
- Place new features in appropriate `internal/` subdirectories
- Follow Go package naming conventions

### Testing Patterns
- Unit tests alongside source files (`*_test.go`)
- E2E tests in `internal/server/e2e_test.go`
- Use testify for assertions and mocking
- Test files should be comprehensive and test both success and error cases

### Error Handling
- Use structured logging with zap
- Wrap errors with context using `fmt.Errorf`
- Handle context cancellation properly in long-running operations
- Graceful degradation for non-critical failures


### Configuration Management
- Config changes should update both storage and file system
- File watcher triggers automatic config reloads
- Validate configuration on load and provide sensible defaults

## Runtime Architecture (Phase 1-3 Refactoring)

### Runtime Package (`internal/runtime/`)

The runtime package provides the core non-HTTP lifecycle management, separating concerns from the HTTP server layer:

- **Configuration Management**: Centralized config loading, validation, and hot-reload
- **Background Services**: Connection management, tool indexing, and health monitoring
- **State Management**: Thread-safe status tracking and upstream server state
- **Event System**: Real-time event broadcasting for UI and SSE consumers

### Event Bus System

The event bus enables real-time communication between runtime and UI components:

**Event Types**:
- `servers.changed` - Server configuration or state changes
- `config.reloaded` - Configuration file reloaded from disk

**Event Flow**:
1. Runtime operations trigger events via `emitServersChanged()` and `emitConfigReloaded()`
2. Events are broadcast to subscribers through buffered channels
3. Server forwards events to tray UI and SSE endpoints
4. Tray menus refresh automatically without file watching
5. Web UI receives live updates via `/events` SSE endpoint

**SSE Integration**:
- `/events` endpoint streams both status updates and runtime events
- Automatic connection management with proper cleanup
- JSON-formatted event payloads for easy consumption

### Runtime Lifecycle

**Initialization**:
1. Runtime created with config, logger, and manager dependencies
2. Background initialization starts server connections and tool indexing
3. Status updates broadcast through event system

**Background Services**:
- **Connection Management**: Periodic reconnection attempts with exponential backoff
- **Tool Indexing**: Automatic discovery and search index updates every 15 minutes
- **Configuration Sync**: File-based config changes trigger runtime resync

**Shutdown**:
- Graceful context cancellation cascades to all background services
- Upstream servers disconnected with proper Docker container cleanup
- Resources closed in dependency order (upstream → cache → index → storage)

## Important Implementation Details

### Docker Security Isolation
- **Runtime Detection**: Automatically detects command type (uvx→Python, npx→Node.js, etc.)
- **Image Selection**: Maps to appropriate Docker images with required tools and Git support
- **Environment Passing**: API keys and config securely passed via `-e` flags
- **Container Lifecycle**: Proper cleanup with cidfile tracking and health monitoring
- **Conflict Avoidance**: Skips isolation for existing Docker commands to prevent nested containers
- **Resource Limits**: Memory and CPU limits prevent resource exhaustion
- **Full Image Support**: Uses `python:3.11` and `node:20` (not slim/alpine) for Git and build tools

### OAuth Implementation
- Uses dynamic port allocation for callback servers
- RFC 8252 compliant with PKCE for security
- Automatic browser launching for authentication flows
- Global callback server manager prevents port conflicts

### Connection Management
- Background connection attempts with exponential backoff
- Separate contexts for application vs server lifecycle
- Connection state machine: Disconnected → Connecting → Authenticating → Ready

### Tool Indexing
- Full rebuild on server changes
- Hash-based change detection to skip unchanged tools
- Background indexing doesn't block server operations

### Logging System
- Main application log: `main.log`
- Per-server logs: `server-{name}.log`
- Docker container logs automatically captured and integrated
- Automatic log rotation and compression
- Configurable log levels and output formats

### Signal Handling
- Graceful shutdown with proper resource cleanup
- Context cancellation for background operations
- HTTP server shutdown with timeout
- Docker container cleanup on shutdown
- Double shutdown protection

When making changes to this codebase, ensure you understand the modular architecture and maintain the clear separation between core protocol handling, state management, and user interface components.
- remember before running mcpproxy core u need to kill all mcpproxy instances, because it locks DB<|MERGE_RESOLUTION|>--- conflicted
+++ resolved
@@ -34,6 +34,23 @@
 #Build frontend and backend
 make build
 ```
+
+### Icon Generation
+```bash
+# Generate all icon files (PNG for macOS/Linux, ICO for Windows)
+# Requires: inkscape, imagemagick (convert), python3 with Pillow
+./scripts/logo-convert.sh
+
+# Generate Windows ICO file only (requires Python 3 with Pillow)
+python3 scripts/create-ico.py
+
+# Install Pillow if needed
+pip install --break-system-packages Pillow
+# or
+python3 -m pip install --break-system-packages Pillow
+```
+
+**Note**: The Windows tray icon uses `.ico` format for better compatibility with the Windows system tray. The macOS/Linux versions use `.png` format. If you modify the logo, regenerate all icon files using the script above.
 
 ### Prerelease Builds
 
@@ -65,24 +82,6 @@
 gh run download <RUN_ID> --name versioned-linux-amd64  # Linux
 ```
 
-<<<<<<< HEAD
-### Icon Generation
-```bash
-# Generate all icon files (PNG for macOS/Linux, ICO for Windows)
-# Requires: inkscape, imagemagick (convert), python3 with Pillow
-./scripts/logo-convert.sh
-
-# Generate Windows ICO file only (requires Python 3 with Pillow)
-python3 scripts/create-ico.py
-
-# Install Pillow if needed
-pip install --break-system-packages Pillow
-# or
-python3 -m pip install --break-system-packages Pillow
-```
-
-**Note**: The Windows tray icon uses `.ico` format for better compatibility with the Windows system tray. The macOS/Linux versions use `.png` format. If you modify the logo, regenerate all icon files using the script above.
-=======
 #### Prerelease Versioning
 - Format: `{last_git_tag}-next.{commit_hash}`
 - Example: `v0.8.4-next.5b63e2d`
@@ -98,7 +97,6 @@
 - **Release workflow**: Triggered on `main` branch tags
 - **Unit Tests**: Run on all branches with comprehensive test coverage
 - **Frontend CI**: Validates web UI components and build process
->>>>>>> 257b82be
 
 ### Testing
 
